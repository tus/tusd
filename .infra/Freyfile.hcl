global {
  appname = "tusd"
  approot = "/srv/tusd"
  ssh {
    key_dir = "./ssh"
  }
  ansiblecfg {
    privilege_escalation {
      become = true
    }
    defaults {
      host_key_checking = false
      ansible_managed = "Ansible managed"
    }
    ssh_connection {
      pipelining = true
    }
  }
}

infra provider aws {
  access_key = "${var.FREY_AWS_ACCESS_KEY}"
  region     = "us-east-1"
  secret_key = "${var.FREY_AWS_SECRET_KEY}"
}

infra variable {
  amis {
    type = "map"
    default {
      "us-east-1" = "ami-8fe79998"
    }
  }
  region {
    default = "us-east-1"
  }
}

infra output {
  public_address { value = "${aws_instance.tusd.0.public_dns}" }
  public_addresses { value = "${join("\n", aws_instance.tusd.*.public_dns)}" }
  endpoint { value = "http://${aws_route53_record.www.name}:80/" }
}

infra resource aws_key_pair "infra-tusd" {
  key_name   = "infra-tusd"
  public_key = "${file("{{{config.global.ssh.publickey_file}}}")}"
}

infra resource aws_instance "tusd" {
  ami                    = "${lookup(var.amis, var.region)}"
  instance_type          = "t2.micro"
  key_name               = "${aws_key_pair.infra-tusd.key_name}"
  // vpc_security_group_ids = ["aws_security_group.fw-tusd.id"]
  subnet_id              = "subnet-1adf3953"

  connection {
    key_file = "{{{config.global.ssh.privatekey_file}}}"
    user     = "{{{config.global.ssh.user}}}"
  }

  tags {
    Name = "${var.FREY_DOMAIN}"
  }
}

infra resource aws_route53_record "www" {
  name    = "${var.FREY_DOMAIN}"
  records = ["${aws_instance.tusd.public_dns}"]
  ttl     = "300"
  type    = "CNAME"
  zone_id = "${var.FREY_AWS_ZONE_ID}"
}

infra resource aws_security_group "fw-tusd" {
  description = "Infra tusd"
  name        = "fw-tusd"
  vpc_id      = "vpc-cea030a9"

  ingress {
    cidr_blocks = ["0.0.0.0/0"]
    protocol    = "tcp"
    from_port   = 8080
    to_port     = 8080
  }

  ingress {
    cidr_blocks = ["0.0.0.0/0"]
    protocol    = "tcp"
    from_port   = 80
    to_port     = 80
  }

  ingress {
    cidr_blocks = ["0.0.0.0/0"]
    protocol    = "tcp"
    from_port   = 22
    to_port     = 22
  }

  // This is for outbound internet access
  egress {
    from_port   = 0
    to_port     = 0
    protocol    = "-1"
    cidr_blocks = [ "0.0.0.0/0" ]
  }
}

install {
  playbooks {
    hosts = "tusd"
    name  = "Install tusd"

    roles {
      role                    = "{{{init.paths.roles_dir}}}/apt/1.3.0"
      apt_manage_sources_list = true
      apt_src_enable          = false
      apt_install             = ["apg", "build-essential", "curl", "git-core", "htop", "iotop", "libpcre3", "logtail", "mlocate", "mtr", "psmisc", "telnet", "vim", "wget"]
      apt_install_state       = "present"
    }

    roles {
<<<<<<< HEAD
      role = "{{{init.paths.roles_dir}}}/unattended-upgrades/1.3.0"
=======
      role = "{{{init.paths.roles_dir}}}/unattended-upgrades/1.2.0"
>>>>>>> d8b5c77c
    }

    tasks {
      lineinfile = "dest=/home/{{{config.global.ssh.user}}}/.bashrc line=\"alias wtf='sudo tail -f /var/log/*{log,err} /var/log/{dmesg,messages,*{,/*}{log,err}}'\" owner={{{config.global.ssh.user}}} group={{{config.global.ssh.user}}} mode=0644 backup=yes"
      name       = "Common | Add convenience shortcut wtf"
    }

    tasks {
      lineinfile = "dest=/home/{{{config.global.ssh.user}}}/.bashrc line=\"cd {{{config.global.approot}}}/current || true\" owner={{{config.global.ssh.user}}} group={{{config.global.ssh.user}}} mode=0644 backup=yes"
      name       = "Common | Install login"
    }

    tasks {
      name = "Common | Set motd"
      copy = "content='Welcome to {{lookup('env', 'FREY_DOMAIN')}}' dest=/etc/motd owner=root group=root mode=0644 backup=yes"
    }

    tasks {
      name   = "Common | Set timezone variables"
      copy   = "content='Etc/UTC' dest=/etc/timezone owner=root group=root mode=0644 backup=yes"
      notify = ["Common | Update timezone"]
    }

    tasks {
      name       = "Common | Disable UseDNS for SSHD"
      lineinfile = "dest=/etc/ssh/sshd_config regexp=\"^UseDNS\" line=\"UseDNS no\" state=present"
      notify     = ["Common | Restart sshd"]
    }

    handlers {
      name    = "Common | Update timezone"
      command = "dpkg-reconfigure --frontend noninteractive tzdata"
    }

    handlers {
      name    = "Common | Restart sshd"
      service = "name=ssh state=restarted"
    }
  }
}

setup {
  playbooks {
    hosts = "tusd"
    name  = "Setup tusd"

    roles {
      role                  = "{{{init.paths.roles_dir}}}/upstart/1.0.0"
      upstart_command       = "./tusd -port=8080 -dir=/mnt/tusd-data -store-size=10737418240"
      upstart_description   = "tusd server"
      upstart_name          = "{{{config.global.appname}}}"
      upstart_pidfile_path  = "{{{config.global.approot}}}/shared/{{{config.global.appname}}}.pid"
      upstart_respawn       = true
      upstart_respawn_limit = true
      upstart_runtime_root  = "{{{config.global.approot}}}/current/tusd_linux_amd64"
      upstart_user          = "www-data"
    }

    roles {
      role = "{{{init.paths.roles_dir}}}/rsyslog/3.1.0"
      rsyslog_rsyslog_d_files "49-tusd" {
        directives = ["& stop"]
        rules {
          rule    = ":programname, startswith, \"{{{config.global.appname}}}\""
          logpath = "{{{config.global.approot}}}/shared/logs/{{{config.global.appname}}}.log"
        }
      }
    }

    roles {
      role = "{{{init.paths.roles_dir}}}/fqdn/1.0.0"
      fqdn = "{{lookup('env', 'FREY_DOMAIN')}}"
    }

    tasks {
      file = "path=/mnt/tusd-data state=directory owner=www-data group=ubuntu mode=ug+rwX,o= recurse=yes"
      name = "tusd | Create tusd data dir"
    }

    tasks {
      name = "tusd | Create purger crontab (clean up >24h (1400minutes) files)"
      cron {
        name         = "purger"
        special_time = "hourly"
        job          = "find /mnt/tusd-data -type f -mmin +1440 -print0 | xargs -n 200 -r -0 rm || true"
      }
    }
  }
}

deploy {
  playbooks {
    hosts = "tusd"
    name  = "Deploy tusd"

    roles {
      role                  = "{{{init.paths.roles_dir}}}/deploy/1.4.0"
      ansistrano_get_url    = "https://github.com/tus/tusd/releases/download/0.5.2/tusd_linux_amd64.tar.gz"
      ansistrano_deploy_to  = "{{{config.global.approot}}}"
      ansistrano_deploy_via = "download_unarchive"
      ansistrano_group      = "ubuntu"
    }

    tasks {
      name = "tusd | Set file attributes"
      file = "path={{{config.global.approot}}}/current/tusd_linux_amd64/tusd mode=0755 owner=www-data group=www-data"
    }
  }
}

restart {
  playbooks {
    hosts = "tusd"
    name  = "Restart tusd"

    tasks {
      shell = "iptables -t nat -A PREROUTING -i eth0 -p tcp --dport 80 -j REDIRECT --to-port 8080"
      name  = "tusd | Redirect HTTP traffic to tusd"
    }

    tasks {
      action = "service name=tusd state=restarted"
      name   = "tusd | Restart"
    }
  }
}<|MERGE_RESOLUTION|>--- conflicted
+++ resolved
@@ -121,11 +121,7 @@
     }
 
     roles {
-<<<<<<< HEAD
       role = "{{{init.paths.roles_dir}}}/unattended-upgrades/1.3.0"
-=======
-      role = "{{{init.paths.roles_dir}}}/unattended-upgrades/1.2.0"
->>>>>>> d8b5c77c
     }
 
     tasks {
