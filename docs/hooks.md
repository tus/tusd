--- conflicted
+++ resolved
@@ -80,14 +80,12 @@
 }
 ```
 
-<<<<<<< HEAD
-## HTTP Hooks
-HTTP Hooks are the second type of hooks supported by tusd. Like the file hooks, it is disabled by default. To enable it, pass the `--hooks-http` option to the tusd binary. The flag's value will be an http url endpoint, which the tusd binary will issue POST requests to:
-=======
 Be aware that this environment does *not* contain direct data from any HTTP request, in particular not any header values or cookies. If you would like to pass information from the client to the hook, such as authentication details, you may wish to use the [metadata system](http://tus.io/protocols/resumable-upload.html#upload-metadata).
 
 ## Blocking and Non-Blocking Hooks
->>>>>>> 91dea49f
+
+## HTTP Hooks
+HTTP Hooks are the second type of hooks supported by tusd. Like the file hooks, it is disabled by default. To enable it, pass the `--hooks-http` option to the tusd binary. The flag's value will be an http url endpoint, which the tusd binary will issue POST requests to:
 
 ```bash
 $ tusd --hooks-http http://localhost:8081/write
