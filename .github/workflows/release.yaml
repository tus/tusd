name: Release Docker And Binary Artifacts

on:
  push:
    tags:
      - "v*"

jobs:
  build-docker:
    runs-on: ubuntu-latest
    steps:
      -
        name: Checkout code
        uses: actions/checkout@v4

      - run: |
          echo "GIT_VERSION=${GITHUB_REF#refs/*/}" >> $GITHUB_ENV

      -
        name: Docker meta
        id: docker_meta
        uses: docker/metadata-action@v5.7.0
        with:
          images: |
            docker.io/feelguuds/resumable-upload-service
          tags: |
            type=sha
            type=semver,pattern=v{{version}}
            type=semver,pattern=v{{major}}.{{minor}}
            type=semver,pattern=v{{major}}

      -
        name: Set up Docker Buildx
        id: buildx
        uses: docker/setup-buildx-action@v3.11.1
        with:
          install: true

      -
        name: Login to Docker Container Registry
        uses: docker/login-action@v3.4.0
        with:
          username: ${{ secrets.DOCKERHUB_USERNAME }}
          password: ${{ secrets.DOCKERHUB_PASSWORD }}

      -
        name: Build and push
        id: build
        uses: docker/build-push-action@v6
        with:
          push: true
          builder: ${{ steps.buildx.outputs.name }}
          tags: ${{ steps.docker_meta.outputs.tags }}
          labels: ${{ steps.docker_meta.outputs.labels }}
          cache-from: type=gha
          cache-to: type=gha
          build-args: |
            GIT_VERSION=${{ env.GIT_VERSION }}
            GIT_COMMIT=${{ github.sha }}
          platforms: linux/arm64/v8

  build-binary:
    runs-on: ubuntu-latest
    env:
      GO111MODULE: on
    steps:
      -
        name: Checkout code
        uses: actions/checkout@v4

      -
        name: Install Go
        uses: actions/setup-go@v5
        with:
          go-version: 'stable'

      -
        name: Build TUSD
<<<<<<< HEAD
        run: ./scripts/build_all.sh
=======
        run: ./scripts/build_all.sh

      -
        name: GitHub Release
        if: startsWith(github.ref, 'refs/tags/')
        uses: softprops/action-gh-release@v2.3.2
        with:
          files: tusd_*.*

  deploy-heroku:
    runs-on: ubuntu-latest
    steps:
      -
        name: Checkout code
        uses: actions/checkout@v4
        
      -
        name: Install Heroku CLI
        run: curl https://cli-assets.heroku.com/install.sh | sh 

      -
        name: Deploy to heroku
        uses: akhileshns/heroku-deploy@v3.14.15
        with:
          heroku_api_key: ${{secrets.HEROKU_API_KEY}}
          heroku_app_name: ${{secrets.HEROKU_APP_NAME}}
          heroku_email: ${{secrets.HEROKU_USER_EMAIL}}
          stack: heroku-22
>>>>>>> 5ced87cc
<|MERGE_RESOLUTION|>--- conflicted
+++ resolved
@@ -76,35 +76,10 @@
 
       -
         name: Build TUSD
-<<<<<<< HEAD
         run: ./scripts/build_all.sh
-=======
-        run: ./scripts/build_all.sh
-
       -
         name: GitHub Release
         if: startsWith(github.ref, 'refs/tags/')
         uses: softprops/action-gh-release@v2.3.2
         with:
-          files: tusd_*.*
-
-  deploy-heroku:
-    runs-on: ubuntu-latest
-    steps:
-      -
-        name: Checkout code
-        uses: actions/checkout@v4
-        
-      -
-        name: Install Heroku CLI
-        run: curl https://cli-assets.heroku.com/install.sh | sh 
-
-      -
-        name: Deploy to heroku
-        uses: akhileshns/heroku-deploy@v3.14.15
-        with:
-          heroku_api_key: ${{secrets.HEROKU_API_KEY}}
-          heroku_app_name: ${{secrets.HEROKU_APP_NAME}}
-          heroku_email: ${{secrets.HEROKU_USER_EMAIL}}
-          stack: heroku-22
->>>>>>> 5ced87cc
+          files: tusd_*.*