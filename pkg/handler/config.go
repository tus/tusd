--- conflicted
+++ resolved
@@ -22,19 +22,16 @@
 	// absolute URL containing a scheme, e.g. "http://tus.io"
 	BasePath string
 	isAbs    bool
-<<<<<<< HEAD
 	// AllowCustomFilepath provides possibility to store files not only
 	// with generated ID but with provided CustomFilepath in metadata, if store
 	// implementation allows it. Require metadata extension. BasePath respected.
 	AllowCustomFilepath bool
-=======
 	// DisableDownload indicates whether the server will refuse downloads of the
 	// uploaded file, by not mounting the GET handler.
 	DisableDownload bool
 	// DisableDelete indicates whether the server will refuse delete requests of
 	// the uploaded file, by not mounting the DELETE handler.
 	DisableDelete bool
->>>>>>> 61d9ddec
 	// NotifyCompleteUploads indicates whether sending notifications about
 	// completed uploads using the CompleteUploads channel should be enabled.
 	NotifyCompleteUploads bool
