package handler

import (
	"net/http"
	"strings"
)

// Handler is a ready to use handler with routing (using pat)
type Handler struct {
	*UnroutedHandler
	http.Handler
	allowedMethods []string
}

// NewHandler creates a routed tus protocol handler. This is the simplest
// way to use tusd but may not be as configurable as you require. If you are
// integrating this into an existing app you may like to use tusd.NewUnroutedHandler
// instead. Using tusd.NewUnroutedHandler allows the tus handlers to be combined into
// your existing router (aka mux) directly. It also allows the GET and DELETE
// endpoints to be customized. These are not part of the protocol so can be
// changed depending on your needs.
func NewHandler(config Config) (*Handler, error) {
	if err := config.validate(); err != nil {
		return nil, err
	}

	unroutedHandler, err := NewUnroutedHandler(config)
	if err != nil {
		return nil, err
	}

	allowed := []string{http.MethodPost, http.MethodHead, http.MethodPatch, http.MethodGet}
	if config.StoreComposer.UsesTerminater {
		allowed = append(allowed, http.MethodDelete)
	}
	routedHandler := &Handler{
		UnroutedHandler: unroutedHandler,
		allowedMethods:  allowed,
	}

	// This madness made only for saving other code from changes after rid of https://github.com/bmizerany/pat
	routedHandler.Handler = unroutedHandler.Middleware(&router{routedHandler})

	return routedHandler, nil
}

<<<<<<< HEAD
type router struct {
	routedHandler *Handler
}

func (router *router) ServeHTTP(w http.ResponseWriter, r *http.Request) {
	switch r.Method {
	case http.MethodPost:
		http.HandlerFunc(router.routedHandler.UnroutedHandler.PostFile).ServeHTTP(w, r)
	case http.MethodHead:
		http.HandlerFunc(router.routedHandler.UnroutedHandler.HeadFile).ServeHTTP(w, r)
	case http.MethodPatch:
		http.HandlerFunc(router.routedHandler.UnroutedHandler.PatchFile).ServeHTTP(w, r)
	case http.MethodGet:
		http.HandlerFunc(router.routedHandler.UnroutedHandler.GetFile).ServeHTTP(w, r)
	case http.MethodDelete:
		if router.routedHandler.config.StoreComposer.UsesTerminater {
			// Only attach the DELETE handler if the Terminate() method is provided
			http.HandlerFunc(router.routedHandler.DelFile).ServeHTTP(w, r)
		} else {
			router.NotAllowed(w, r)
		}
	default:
		router.NotAllowed(w, r)
=======
	mux.Post("", http.HandlerFunc(handler.PostFile))
	mux.Head(":id", http.HandlerFunc(handler.HeadFile))
	mux.Add("PATCH", ":id", http.HandlerFunc(handler.PatchFile))
	if !config.DisableDownload {
		mux.Get(":id", http.HandlerFunc(handler.GetFile))
	}

	// Only attach the DELETE handler if the Terminate() method is provided
	if config.StoreComposer.UsesTerminater && !config.DisableDelete {
		mux.Del(":id", http.HandlerFunc(handler.DelFile))
>>>>>>> 61d9ddec
	}
}

func (router *router) NotAllowed(w http.ResponseWriter, r *http.Request) {
	w.Header().Add("Allow", strings.Join(router.routedHandler.allowedMethods, ", "))
	http.Error(w, "Method Not Allowed", 405)
}<|MERGE_RESOLUTION|>--- conflicted
+++ resolved
@@ -29,9 +29,12 @@
 		return nil, err
 	}
 
-	allowed := []string{http.MethodPost, http.MethodHead, http.MethodPatch, http.MethodGet}
-	if config.StoreComposer.UsesTerminater {
+	allowed := []string{http.MethodPost, http.MethodHead, http.MethodPatch}
+	if config.StoreComposer.UsesTerminater && !config.DisableDelete {
 		allowed = append(allowed, http.MethodDelete)
+	}
+	if !config.DisableDownload {
+		allowed = append(allowed, http.MethodGet)
 	}
 	routedHandler := &Handler{
 		UnroutedHandler: unroutedHandler,
@@ -44,7 +47,6 @@
 	return routedHandler, nil
 }
 
-<<<<<<< HEAD
 type router struct {
 	routedHandler *Handler
 }
@@ -58,9 +60,13 @@
 	case http.MethodPatch:
 		http.HandlerFunc(router.routedHandler.UnroutedHandler.PatchFile).ServeHTTP(w, r)
 	case http.MethodGet:
-		http.HandlerFunc(router.routedHandler.UnroutedHandler.GetFile).ServeHTTP(w, r)
+		if !router.routedHandler.config.DisableDownload {
+			http.HandlerFunc(router.routedHandler.UnroutedHandler.GetFile).ServeHTTP(w, r)
+		} else {
+			router.NotAllowed(w, r)
+		}
 	case http.MethodDelete:
-		if router.routedHandler.config.StoreComposer.UsesTerminater {
+		if router.routedHandler.config.StoreComposer.UsesTerminater && !router.routedHandler.config.DisableDelete {
 			// Only attach the DELETE handler if the Terminate() method is provided
 			http.HandlerFunc(router.routedHandler.DelFile).ServeHTTP(w, r)
 		} else {
@@ -68,18 +74,6 @@
 		}
 	default:
 		router.NotAllowed(w, r)
-=======
-	mux.Post("", http.HandlerFunc(handler.PostFile))
-	mux.Head(":id", http.HandlerFunc(handler.HeadFile))
-	mux.Add("PATCH", ":id", http.HandlerFunc(handler.PatchFile))
-	if !config.DisableDownload {
-		mux.Get(":id", http.HandlerFunc(handler.GetFile))
-	}
-
-	// Only attach the DELETE handler if the Terminate() method is provided
-	if config.StoreComposer.UsesTerminater && !config.DisableDelete {
-		mux.Del(":id", http.HandlerFunc(handler.DelFile))
->>>>>>> 61d9ddec
 	}
 }
 
