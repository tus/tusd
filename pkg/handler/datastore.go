package handler

import (
	"context"
	"io"
	"net/http"
)

type MetaData map[string]string

// FileInfo contains information about a single upload resource.
type FileInfo struct {
	// ID is the unique identifier of the upload resource.
	ID string
	// Total file size in bytes specified in the NewUpload call
	Size int64
	// Indicates whether the total file size is deferred until later
	SizeIsDeferred bool
	// Offset in bytes (zero-based)
	Offset   int64
	MetaData MetaData
	// Indicates that this is a partial upload which will later be used to form
	// a final upload by concatenation. Partial uploads should not be processed
	// when they are finished since they are only incomplete chunks of files.
	IsPartial bool
	// Indicates that this is a final upload
	IsFinal bool
	// If the upload is a final one (see IsFinal) this will be a non-empty
	// ordered slice containing the ids of the uploads of which the final upload
	// will consist after concatenation.
	PartialUploads []string
	// Storage contains information about where the data storage saves the upload,
	// for example a file path. The available values vary depending on what data
	// store is used. This map may also be nil.
	Storage map[string]string
	// For concatenation-unfinished support
	FinalUploadID string

	// stopUpload is a callback for communicating that an upload should by stopped
	// and interrupt the writes to DataStore#WriteChunk.
	stopUpload func(HTTPResponse)
}

// StopUpload interrupts a running upload from the server-side. This means that
// the current request body is closed, so that the data store does not get any
// more data. Furthermore, a response is sent to notify the client of the
// interrupting and the upload is terminated (if supported by the data store),
// so the upload cannot be resumed anymore. The response to the client can be
// optionally modified by providing values in the HTTPResponse struct.
func (f FileInfo) StopUpload(response HTTPResponse) {
	if f.stopUpload != nil {
		f.stopUpload(response)
	}
}

// FileInfoChanges collects changes the should be made to a FileInfo struct. This
// can be done using the PreUploadCreateCallback to modify certain properties before
// an upload is created. Properties which should not be modified (e.g. Size or Offset)
// are intentionally left out here.
//
// Please also consult the documentation for the `ChangeFileInfo` property at
// https://tus.github.io/tusd/advanced-topics/hooks/#hook-requests-and-responses.
type FileInfoChanges struct {
	// If ID is not empty, it will be passed to the data store, allowing
	// hooks to influence the upload ID. Be aware that a data store is not required to
	// respect a pre-defined upload ID and might overwrite or modify it. However,
	// all data stores in the github.com/tus/tusd package do respect pre-defined IDs.
	ID string

	// If MetaData is not nil, it replaces the entire user-defined meta data from
	// the upload creation request. You can add custom meta data fields this way
	// or ensure that only certain fields from the user-defined meta data are saved.
	// If you want to retain only specific entries from the user-defined meta data, you must
	// manually copy them into this MetaData field.
	// If you do not want to store any meta data, set this field to an empty map (`MetaData{}`).
	// If you want to keep the entire user-defined meta data, set this field to nil.
	MetaData MetaData

	// If Storage is not nil, it is passed to the data store to allow for minor adjustments
	// to the upload storage (e.g. destination file name). The details are specific for each
	// data store and should be looked up in their respective documentation.
	// Please be aware that this behavior is currently not supported by any data store in
	// the github.com/tus/tusd package.
	Storage map[string]string
}

type Upload interface {
	// Write the chunk read from src into the file specified by the id at the
	// given offset. The handler will take care of validating the offset and
	// limiting the size of the src to not overflow the file's size.
	// The handler will also lock resources while they are written to ensure only one
	// write happens per time.
	// The function call must return the number of bytes written.
	WriteChunk(ctx context.Context, offset int64, src io.Reader) (int64, error)
	// Read the fileinformation used to validate the offset and respond to HEAD
	// requests.
	GetInfo(ctx context.Context) (FileInfo, error)
	// GetReader returns an io.ReadCloser which allows iterating of the content of an
	// upload. It should attempt to provide a reader even if the upload has not
	// been finished yet but it's not required.
	GetReader(ctx context.Context) (io.ReadCloser, error)
	// FinisherDataStore is the interface which can be implemented by DataStores
	// which need to do additional operations once an entire upload has been
	// completed. These tasks may include but are not limited to freeing unused
	// resources or notifying other services. For example, S3Store uses this
	// interface for removing a temporary object.
	FinishUpload(ctx context.Context) error
	// UpdateInfo updates the upload information.
	UpdateInfo(ctx context.Context, info FileInfo) error
}

// DataStore is the base interface for storages to implement. It provides functions
// to create new uploads and fetch existing ones.
//
// Note: the context values passed to all functions is not the request's context,
// but a similar context. See HookEvent.Context for more details.
type DataStore interface {
	// Create a new upload using the size as the file's length. The method must
	// return an unique id which is used to identify the upload. If no backend
	// (e.g. Riak) specifes the id you may want to use the uid package to
	// generate one. The properties Size and MetaData will be filled.
	NewUpload(ctx context.Context, info FileInfo) (upload Upload, err error)

	// GetUpload fetches the upload with a given ID. If no such upload can be found,
	// ErrNotFound must be returned.
	GetUpload(ctx context.Context, id string) (upload Upload, err error)
}

type TerminatableUpload interface {
	// Terminate an upload so any further requests to the upload resource will
	// return the ErrNotFound error.
	Terminate(ctx context.Context) error
}

// TerminaterDataStore is the interface which must be implemented by DataStores
// if they want to receive DELETE requests using the Handler. If this interface
// is not implemented, no request handler for this method is attached.
type TerminaterDataStore interface {
	AsTerminatableUpload(upload Upload) TerminatableUpload
}

// ConcaterDataStore is the interface required to be implemented if the
// Concatenation extension should be enabled. Only in this case, the handler
// will parse and respect the Upload-Concat header.
type ConcaterDataStore interface {
	AsConcatableUpload(upload Upload) ConcatableUpload
}

type ConcatableUpload interface {
	// ConcatUploads concatenates the content from the provided partial uploads
	// and writes the result in the destination upload.
	// The caller (usually the handler) must and will ensure that this
	// destination upload has been created before with enough space to hold all
	// partial uploads. The order, in which the partial uploads are supplied,
	// must be respected during concatenation.
	ConcatUploads(ctx context.Context, partialUploads []Upload) error
}

// LengthDeferrerDataStore is the interface that must be implemented if the
// creation-defer-length extension should be enabled. The extension enables a
// client to upload files when their total size is not yet known. Instead, the
// client must send the total size as soon as it becomes known.
type LengthDeferrerDataStore interface {
	AsLengthDeclarableUpload(upload Upload) LengthDeclarableUpload
}

type LengthDeclarableUpload interface {
	DeclareLength(ctx context.Context, length int64) error
}

// Locker is the interface required for custom lock persisting mechanisms.
// Common ways to store this information is in memory, on disk or using an
// external service, such as Redis.
// When multiple processes are attempting to access an upload, whether it be
// by reading or writing, a synchronization mechanism is required to prevent
// data corruption, especially to ensure correct offset values and the proper
// order of chunks inside a single upload.
type Locker interface {
	// NewLock creates a new unlocked lock object for the given upload ID.
	NewLock(id string) (Lock, error)
}

// Lock is the interface for a lock as returned from a Locker.
type Lock interface {
	// Lock attempts to obtain an exclusive lock for the upload specified
	// by its id.
	// If the lock can be acquired, it will return without error. The requestUnlock
	// callback is invoked when another caller attempts to create a lock. In this
	// case, the holder of the lock should attempt to release the lock as soon
	// as possible
	// If the lock is already held, the holder's requestUnlock function will be
	// invoked to request the lock to be released. If the context is cancelled before
	// the lock can be acquired, ErrLockTimeout will be returned without acquiring
	// the lock.
	Lock(ctx context.Context, requestUnlock func()) error
	// Unlock releases an existing lock for the given upload.
	Unlock() error
}

<<<<<<< HEAD
// UnfinishedConcatSupport is an optional interface that can be implemented by data stores
// to support the concatenation-unfinished extension.
type UnfinishedConcatSupport interface {
	DataStore
	// GetUploads returns all uploads in the data store.
	GetUploads(ctx context.Context) ([]Upload, error)
=======
type ServableUpload interface {
	// ServeContent serves the uploaded data as specified by the GET request.
	// It allows data stores to delegate the handling of range requests and conditional
	// requests to their underlying providers.
	// The tusd handler will set the Content-Type and Content-Disposition headers
	// before calling ServeContent, but the implementation can override them.
	// After calling ServeContent, the handler will not take any further action
	// other than handling a potential error.
	ServeContent(ctx context.Context, w http.ResponseWriter, r *http.Request) error
}

// ContentServerDataStore is the interface for DataStores that can serve content directly.
// When the handler serves a GET request, it will pass the request to ServeContent
// and delegate its handling to the DataStore, instead of using GetReader to obtain the content.
type ContentServerDataStore interface {
	AsServableUpload(upload Upload) ServableUpload
>>>>>>> e20b174b
}<|MERGE_RESOLUTION|>--- conflicted
+++ resolved
@@ -197,14 +197,14 @@
 	Unlock() error
 }
 
-<<<<<<< HEAD
 // UnfinishedConcatSupport is an optional interface that can be implemented by data stores
 // to support the concatenation-unfinished extension.
 type UnfinishedConcatSupport interface {
 	DataStore
 	// GetUploads returns all uploads in the data store.
 	GetUploads(ctx context.Context) ([]Upload, error)
-=======
+}
+
 type ServableUpload interface {
 	// ServeContent serves the uploaded data as specified by the GET request.
 	// It allows data stores to delegate the handling of range requests and conditional
@@ -221,5 +221,4 @@
 // and delegate its handling to the DataStore, instead of using GetReader to obtain the content.
 type ContentServerDataStore interface {
 	AsServableUpload(upload Upload) ServableUpload
->>>>>>> e20b174b
 }