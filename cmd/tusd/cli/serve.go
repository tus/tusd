--- conflicted
+++ resolved
@@ -31,16 +31,6 @@
 // is put in place.
 func Serve() {
 	config := handler.Config{
-<<<<<<< HEAD
-		MaxSize:                 Flags.MaxSize,
-		BasePath:                Flags.Basepath,
-		RespectForwardedHeaders: Flags.BehindProxy,
-		DisableDownload:         Flags.DisableDownload,
-		DisableTermination:      Flags.DisableTermination,
-		DisableCors:             Flags.DisableCors,
-		StoreComposer:           Composer,
-		UploadProgressInterval:  time.Duration(Flags.ProgressHooksInterval) * time.Millisecond,
-=======
 		MaxSize:                    Flags.MaxSize,
 		BasePath:                   Flags.Basepath,
 		RespectForwardedHeaders:    Flags.BehindProxy,
@@ -49,12 +39,7 @@
 		DisableTermination:         Flags.DisableTermination,
 		DisableCors:                Flags.DisableCors,
 		StoreComposer:              Composer,
-		NotifyCompleteUploads:      true,
-		NotifyTerminatedUploads:    true,
-		NotifyUploadProgress:       true,
-		NotifyCreatedUploads:       true,
 		UploadProgressInterval:     time.Duration(Flags.ProgressHooksInterval) * time.Millisecond,
->>>>>>> 7e8b77b4
 	}
 
 	var handler *handlerpkg.Handler
