--- conflicted
+++ resolved
@@ -6,25 +6,6 @@
 )
 
 var Flags struct {
-<<<<<<< HEAD
-	HttpHost      string
-	HttpPort      string
-	MaxSize       int64
-	UploadDir     string
-	StoreSize     int64
-	Basepath      string
-	Timeout       int64
-	S3Bucket      string
-	S3Endpoint    string
-	GCSBucket     string
-	HooksDir      string
-	ShowVersion   bool
-	ExposeMetrics bool
-	MetricsPath   string
-	BehindProxy   bool
-
-	HooksInstalled bool
-=======
 	HttpHost          string
 	HttpPort          string
 	MaxSize           int64
@@ -34,6 +15,7 @@
 	Timeout           int64
 	S3Bucket          string
 	S3Endpoint        string
+	GCSBucket     	  string
 	FileHooksDir      string
 	HttpHooksEndpoint string
 	HttpHooksRetry    int
@@ -45,7 +27,6 @@
 
 	FileHooksInstalled bool
 	HttpHooksInstalled bool
->>>>>>> a7950fda
 }
 
 func ParseFlags() {
@@ -58,15 +39,11 @@
 	flag.Int64Var(&Flags.Timeout, "timeout", 30*1000, "Read timeout for connections in milliseconds.  A zero value means that reads will not timeout")
 	flag.StringVar(&Flags.S3Bucket, "s3-bucket", "", "Use AWS S3 with this bucket as storage backend (requires the AWS_ACCESS_KEY_ID, AWS_SECRET_ACCESS_KEY and AWS_REGION environment variables to be set)")
 	flag.StringVar(&Flags.S3Endpoint, "s3-endpoint", "", "Endpoint to use S3 compatible implementations like minio (requires s3-bucket to be pass)")
-<<<<<<< HEAD
 	flag.StringVar(&Flags.GCSBucket, "gcs-bucket", "", "Use Google Cloud Storage with this bucket as storage backend (requires the GCS_SERVICE_ACCOUNT_FILE environment variable to be set)")
-	flag.StringVar(&Flags.HooksDir, "hooks-dir", "", "Directory to search for available hooks scripts")
-=======
 	flag.StringVar(&Flags.FileHooksDir, "hooks-dir", "", "Directory to search for available hooks scripts")
 	flag.StringVar(&Flags.HttpHooksEndpoint, "hooks-http", "", "An HTTP endpoint to which hook events will be sent to")
 	flag.IntVar(&Flags.HttpHooksRetry, "hooks-http-retry", 3, "Number of times to retry on a 500 or network timeout")
 	flag.IntVar(&Flags.HttpHooksBackoff, "hooks-http-backoff", 1, "Number of seconds to wait before retrying each retry")
->>>>>>> a7950fda
 	flag.BoolVar(&Flags.ShowVersion, "version", false, "Print tusd version information")
 	flag.BoolVar(&Flags.ExposeMetrics, "expose-metrics", true, "Expose metrics about tusd usage")
 	flag.StringVar(&Flags.MetricsPath, "metrics-path", "/metrics", "Path under which the metrics endpoint will be accessible")
