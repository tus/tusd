package cli

import (
	"flag"
	"path/filepath"
	"strings"

	"github.com/tus/tusd/cmd/tusd/cli/hooks"
)

var Flags struct {
	HttpHost            string
	HttpPort            string
	HttpSock            string
	MaxSize             int64
	UploadDir           string
	StoreSize           int64
	Basepath            string
	Timeout             int64
	S3Bucket            string
	S3ObjectPrefix      string
	S3Endpoint          string
	GCSBucket           string
	GCSObjectPrefix     string
	EnabledHooks        string
	FileHooksDir        string
	HttpHooksEndpoint   string
	HttpHooksRetry      int
	HttpHooksBackoff    int
	HooksStopUploadCode int
	PluginHookPath      string
	ShowVersion         bool
	ExposeMetrics       bool
	MetricsPath         string
	BehindProxy         bool
	VerboseOutput       bool

	FileHooksInstalled bool
	HttpHooksInstalled bool
}

var EnabledHooks []hooks.HookType

func stringInSlice(a string, list []string) bool {
	for _, b := range list {
		if b == a {
			return true
		}
	}
	return false
}

func ParseFlags() {
	flag.StringVar(&Flags.HttpHost, "host", "0.0.0.0", "Host to bind HTTP server to")
	flag.StringVar(&Flags.HttpPort, "port", "1080", "Port to bind HTTP server to")
	flag.StringVar(&Flags.HttpSock, "unix-sock", "", "If set, will listen to a UNIX socket at this location instead of a TCP socket")
	flag.Int64Var(&Flags.MaxSize, "max-size", 0, "Maximum size of a single upload in bytes")
	flag.StringVar(&Flags.UploadDir, "dir", "./data", "Directory to store uploads in")
	flag.Int64Var(&Flags.StoreSize, "store-size", 0, "Size of space allowed for storage")
	flag.StringVar(&Flags.Basepath, "base-path", "/files/", "Basepath of the HTTP server")
	flag.Int64Var(&Flags.Timeout, "timeout", 30*1000, "Read timeout for connections in milliseconds.  A zero value means that reads will not timeout")
	flag.StringVar(&Flags.S3Bucket, "s3-bucket", "", "Use AWS S3 with this bucket as storage backend (requires the AWS_ACCESS_KEY_ID, AWS_SECRET_ACCESS_KEY and AWS_REGION environment variables to be set)")
	flag.StringVar(&Flags.S3ObjectPrefix, "s3-object-prefix", "", "Prefix for S3 object names")
	flag.StringVar(&Flags.S3Endpoint, "s3-endpoint", "", "Endpoint to use S3 compatible implementations like minio (requires s3-bucket to be pass)")
	flag.StringVar(&Flags.GCSBucket, "gcs-bucket", "", "Use Google Cloud Storage with this bucket as storage backend (requires the GCS_SERVICE_ACCOUNT_FILE environment variable to be set)")
	flag.StringVar(&Flags.GCSObjectPrefix, "gcs-object-prefix", "", "Prefix for GCS object names (can't contain underscore character)")
	flag.StringVar(&Flags.EnabledHooks, "hooks-enabled-events", "*", "Comma separated list of enabled hook events, set to \"\" to disable all")
	flag.StringVar(&Flags.FileHooksDir, "hooks-dir", "", "Directory to search for available hooks scripts")
	flag.StringVar(&Flags.HttpHooksEndpoint, "hooks-http", "", "An HTTP endpoint to which hook events will be sent to")
	flag.IntVar(&Flags.HttpHooksRetry, "hooks-http-retry", 3, "Number of times to retry on a 500 or network timeout")
	flag.IntVar(&Flags.HttpHooksBackoff, "hooks-http-backoff", 1, "Number of seconds to wait before retrying each retry")
	flag.IntVar(&Flags.HooksStopUploadCode, "hooks-stop-code", 0, "Return code from post-receive hook which causes tusd to stop and delete the current upload. A zero value means that no uploads will be stopped")
	flag.StringVar(&Flags.PluginHookPath, "hooks-plugin", "", "Path to a Go plugin for loading hook functions (only supported on Linux and macOS; highly EXPERIMENTAL and may BREAK in the future)")
	flag.BoolVar(&Flags.ShowVersion, "version", false, "Print tusd version information")
	flag.BoolVar(&Flags.ExposeMetrics, "expose-metrics", true, "Expose metrics about tusd usage")
	flag.StringVar(&Flags.MetricsPath, "metrics-path", "/metrics", "Path under which the metrics endpoint will be accessible")
	flag.BoolVar(&Flags.BehindProxy, "behind-proxy", false, "Respect X-Forwarded-* and similar headers which may be set by proxies")
<<<<<<< HEAD
=======
	flag.BoolVar(&Flags.VerboseOutput, "verbose", true, "Enable verbose logging output")

>>>>>>> 34e32999
	flag.Parse()

	SetEnabledHooks()

	if Flags.FileHooksDir != "" {
		Flags.FileHooksDir, _ = filepath.Abs(Flags.FileHooksDir)
		Flags.FileHooksInstalled = true

		stdout.Printf("Using '%s' for hooks", Flags.FileHooksDir)
	}

	if Flags.HttpHooksEndpoint != "" {
		Flags.HttpHooksInstalled = true

		stdout.Printf("Using '%s' as the endpoint for hooks", Flags.HttpHooksEndpoint)
	}

	if Flags.UploadDir == "" && Flags.S3Bucket == "" {
		stderr.Fatalf("Either an upload directory (using -dir) or an AWS S3 Bucket " +
			"(using -s3-bucket) must be specified to start tusd but " +
			"neither flag was provided. Please consult `tusd -help` for " +
			"more information on these options.")
	}

	if Flags.GCSObjectPrefix != "" && strings.Contains(Flags.GCSObjectPrefix, "_") {
		stderr.Fatalf("gcs-object-prefix value (%s) can't contain underscore. "+
			"Please remove underscore from the value", Flags.GCSObjectPrefix)
	}
}

func SetEnabledHooks() {
	if Flags.EnabledHooks == "*" {
		for _, h := range hooks.AvailableHooks {
			EnabledHooks = append(EnabledHooks, h)
		}
	} else {
		slc := strings.Split(Flags.EnabledHooks, ",")
		for i := range slc {
			slc[i] = strings.TrimSpace(slc[i])
		}
		for _, h := range hooks.AvailableHooks {
			if stringInSlice(string(h), slc) {
				EnabledHooks = append(EnabledHooks, h)
			}
		}
	}

	if len(EnabledHooks) == 0 {
		stdout.Print("All hook events disabled")
	} else {
		var EnabledHooksString []string
		for _, h := range EnabledHooks {
			EnabledHooksString = append(EnabledHooksString, string(h))
		}
		stdout.Printf("Enabled hook events: %s", strings.Join(EnabledHooksString[:], ", "))
	}
}<|MERGE_RESOLUTION|>--- conflicted
+++ resolved
@@ -75,11 +75,7 @@
 	flag.BoolVar(&Flags.ExposeMetrics, "expose-metrics", true, "Expose metrics about tusd usage")
 	flag.StringVar(&Flags.MetricsPath, "metrics-path", "/metrics", "Path under which the metrics endpoint will be accessible")
 	flag.BoolVar(&Flags.BehindProxy, "behind-proxy", false, "Respect X-Forwarded-* and similar headers which may be set by proxies")
-<<<<<<< HEAD
-=======
 	flag.BoolVar(&Flags.VerboseOutput, "verbose", true, "Enable verbose logging output")
-
->>>>>>> 34e32999
 	flag.Parse()
 
 	SetEnabledHooks()
