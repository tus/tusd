--- conflicted
+++ resolved
@@ -7,7 +7,6 @@
 )
 
 var Flags struct {
-<<<<<<< HEAD
 	HttpHost          string
 	HttpPort          string
 	HttpSock          string
@@ -29,29 +28,6 @@
 	ExposeMetrics     bool
 	MetricsPath       string
 	BehindProxy       bool
-=======
-	HttpHost            string
-	HttpPort            string
-	HttpSock            string
-	MaxSize             int64
-	UploadDir           string
-	StoreSize           int64
-	Basepath            string
-	Timeout             int64
-	S3Bucket            string
-	S3ObjectPrefix      string
-	S3Endpoint          string
-	GCSBucket           string
-	FileHooksDir        string
-	HttpHooksEndpoint   string
-	HttpHooksRetry      int
-	HttpHooksBackoff    int
-	HooksStopUploadCode int
-	ShowVersion         bool
-	ExposeMetrics       bool
-	MetricsPath         string
-	BehindProxy         bool
->>>>>>> b89c337b
 
 	FileHooksInstalled bool
 	HttpHooksInstalled bool
