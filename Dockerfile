--- conflicted
+++ resolved
@@ -7,13 +7,7 @@
 WORKDIR /go/src/github.com/tus/tusd
 
 RUN apk add --no-cache \
-<<<<<<< HEAD
-        git \
-        gcc \ 
-        musl-dev \
-=======
         git gcc libc-dev \
->>>>>>> 31d31ba3
     && go get -d -v ./... \
     && version="$(git tag -l --points-at HEAD)" \
     && commit=$(git log --format="%H" -n 1) \
